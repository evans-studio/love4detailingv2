'use client'

import { useState, useEffect } from 'react'
import { Card, CardContent } from '@/components/ui/Card'
import { Button } from '@/components/ui/Button'
import { Input } from '@/components/ui/Input'
import { Alert, AlertDescription } from '@/components/ui/Alert'
import { 
  CheckCircle, 
  Mail, 
  Clock, 
  ArrowRight
} from 'lucide-react'
import Image from 'next/image'

interface CountdownTime {
  days: number
  hours: number
  minutes: number
  seconds: number
}

export default function ComingSoonPage() {
  const [timeLeft, setTimeLeft] = useState<CountdownTime>({ days: 0, hours: 0, minutes: 0, seconds: 0 })
  const [email, setEmail] = useState('')
  const [isSubmitting, setIsSubmitting] = useState(false)
  const [submitStatus, setSubmitStatus] = useState<'idle' | 'success' | 'error'>('idle')
  const [submitMessage, setSubmitMessage] = useState('')
  const [isLoaded, setIsLoaded] = useState(false)

  // Launch date: July 31st, 2025 at 12:00 PM London time
  const launchDate = new Date('2025-07-31T12:00:00+01:00')

  useEffect(() => {
    setIsLoaded(true)
    
    const timer = setInterval(() => {
      const now = new Date().getTime()
      const distance = launchDate.getTime() - now

      if (distance > 0) {
        const days = Math.floor(distance / (1000 * 60 * 60 * 24))
        const hours = Math.floor((distance % (1000 * 60 * 60 * 24)) / (1000 * 60 * 60))
        const minutes = Math.floor((distance % (1000 * 60 * 60)) / (1000 * 60))
        const seconds = Math.floor((distance % (1000 * 60)) / 1000)

        setTimeLeft({ days, hours, minutes, seconds })
      } else {
        setTimeLeft({ days: 0, hours: 0, minutes: 0, seconds: 0 })
      }
    }, 1000)

    return () => clearInterval(timer)
  }, [launchDate])

  const handleEmailSubmit = async (e: React.FormEvent) => {
    e.preventDefault()
    
    if (!email || !email.includes('@')) {
      setSubmitStatus('error')
      setSubmitMessage('Please enter a valid email address')
      return
    }

    setIsSubmitting(true)
    setSubmitStatus('idle')

    try {
      const response = await fetch('/api/coming-soon/signup', {
        method: 'POST',
        headers: {
          'Content-Type': 'application/json',
        },
        body: JSON.stringify({ email }),
      })

      const data = await response.json()

      if (response.ok && data.success) {
        setSubmitStatus('success')
        setSubmitMessage('Thank you! We\'ll notify you when we launch.')
        setEmail('')
      } else {
        setSubmitStatus('error')
        setSubmitMessage(data.message || 'Something went wrong. Please try again.')
      }
    } catch (error) {
      setSubmitStatus('error')
      setSubmitMessage('Network error. Please try again.')
    } finally {
      setIsSubmitting(false)
    }
  }

  const getTimeMessage = () => {
    const totalDays = timeLeft.days
    if (totalDays > 30) return "We're putting the finishing touches on something special..."
    if (totalDays > 7) return "Almost ready! The countdown is on..."
    if (totalDays > 0) return "Final preparations underway. Launch is imminent!"
    return "It's time! Welcome to Love4Detailing!"
  }

  const CountdownBox = ({ value, label }: { value: number; label: string }) => (
    <div className="flex flex-col items-center">
      <div className="bg-card/40 backdrop-blur-sm border border-border rounded-lg p-4 md:p-6 min-w-[80px] md:min-w-[100px] shadow-premium transition-all duration-300 hover:scale-105 hover:shadow-premium-lg">
        <div className="text-2xl md:text-4xl font-bold text-foreground text-center">
          {value.toString().padStart(2, '0')}
        </div>
      </div>
      <div className="text-muted-foreground text-sm md:text-base mt-2 font-medium">
        {label}
      </div>
    </div>
  )

  return (
    <div className="min-h-screen bg-gradient-to-br from-black via-gray-900 to-black text-white overflow-hidden">
      {/* Premium Background Effects */}
      <div className="absolute inset-0 bg-gradient-to-br from-purple-900/20 via-transparent to-purple-800/10" />
      <div className="absolute inset-0 bg-[radial-gradient(circle_at_50%_50%,rgba(151,71,255,0.1),transparent_70%)]" />
      <div className="absolute inset-0 bg-[url('/grid.svg')] opacity-5"></div>
      
      {/* Floating Particles */}
      <div className="absolute inset-0 overflow-hidden pointer-events-none">
        {isLoaded && [...Array(20)].map((_, i) => (
          <div
            key={i}
            className="absolute w-1 h-1 bg-purple-400/30 rounded-full animate-float"
            style={{
              left: `${((i * 47) % 100)}%`,
              top: `${((i * 73) % 100)}%`,
              animationDelay: `${(i * 0.15) % 3}s`,
              animationDuration: `${3 + (i * 0.1) % 2}s`
            }}
          />
        ))}
      </div>
      
      <div className="relative z-10 min-h-screen flex flex-col">
        {/* Header */}
        <header className="p-6 md:p-8">
          <div className="max-w-6xl mx-auto">
            <div className={`flex items-center space-x-4 transition-all duration-1000 ${isLoaded ? 'opacity-100 translate-y-0' : 'opacity-0 translate-y-10'}`}>
              <div className="relative">
                <Image
                  src="/logo.png"
                  alt="Love4Detailing - Premium Mobile Car Detailing"
                  width={300}
                  height={90}
                  className="h-16 md:h-20 w-auto object-contain filter drop-shadow-lg"
                  priority
                />
              </div>
              <div className="h-8 w-px bg-gradient-to-b from-purple-500 to-purple-300 hidden md:block" />
              <div className="hidden md:block">
                <p className="text-purple-200 text-sm font-medium">Premium Mobile Car Detailing</p>
                <p className="text-gray-400 text-xs">Coming Soon</p>
              </div>
            </div>
          </div>
        </header>

        {/* Main Content */}
        <main className="flex-1 flex items-center justify-center p-6 md:p-8">
          <div className="max-w-4xl mx-auto text-center">
            {/* Hero Section */}
            <div className={`mb-12 transition-all duration-1000 ${isLoaded ? 'opacity-100 translate-y-0' : 'opacity-0 translate-y-10'}`}>
              <div className="inline-flex items-center px-4 py-2 bg-card/40 backdrop-blur-sm rounded-full border border-border mb-6 shadow-premium">
                <Clock className="w-4 h-4 text-primary mr-2" />
                <span className="text-foreground text-sm font-medium">Coming Soon</span>
              </div>
              
              <h2 className="text-5xl md:text-7xl font-bold text-foreground mb-6 leading-tight bg-gradient-to-r from-white to-purple-200 bg-clip-text text-transparent">
                Love 4 Detailing
<<<<<<< HEAD
=======
                <br />
                <span className="text-primary">Booking App</span>
>>>>>>> 37dc1f92
              </h2>
              
              <p className="text-xl md:text-2xl text-muted-foreground mb-8 max-w-2xl mx-auto leading-relaxed font-light">
                Premium Mobile Car Detailing
              </p>

              <div className="text-center mb-8">
                <p className="text-lg text-foreground font-medium mb-2">
                  Professional • Mobile • Convenient
                </p>
                <p className="text-muted-foreground text-base max-w-lg mx-auto">
                  We bring premium car detailing to your location
                </p>
              </div>

              {/* Premium Credentials */}
              <div className="flex flex-wrap justify-center gap-4 mb-8">
                <div className="flex items-center gap-2 px-3 py-1 bg-card/30 rounded-full border border-border/50">
                  <CheckCircle className="w-4 h-4 text-primary" />
                  <span className="text-sm font-medium text-foreground">Fully Licensed</span>
                </div>
                <div className="flex items-center gap-2 px-3 py-1 bg-card/30 rounded-full border border-border/50">
                  <CheckCircle className="w-4 h-4 text-primary" />
                  <span className="text-sm font-medium text-foreground">Insured</span>
                </div>
                <div className="flex items-center gap-2 px-3 py-1 bg-card/30 rounded-full border border-border/50">
                  <CheckCircle className="w-4 h-4 text-primary" />
                  <span className="text-sm font-medium text-foreground">Professional Grade</span>
                </div>
              </div>

              <div className="text-center mb-12">
                <p className="text-lg text-primary font-medium mb-2">
                  South London & Surrounding Areas
                </p>
                <p className="text-muted-foreground text-sm">
                  Premium service, at your location, on your schedule
                </p>
              </div>

              <div className="text-muted-foreground text-lg mb-8">
                {getTimeMessage()}
              </div>
            </div>

            {/* Countdown Timer */}
            <div className={`mb-20 transition-all duration-1000 delay-300 ${isLoaded ? 'opacity-100 translate-y-0' : 'opacity-0 translate-y-10'}`}>
              <h3 className="text-2xl md:text-3xl font-bold text-foreground mb-12 bg-gradient-to-r from-white to-purple-200 bg-clip-text text-transparent">
                Launching July 31st, 2025
              </h3>
              
              <div className="flex justify-center items-center space-x-4 md:space-x-8">
                <CountdownBox value={timeLeft.days} label="Days" />
                <CountdownBox value={timeLeft.hours} label="Hours" />
                <CountdownBox value={timeLeft.minutes} label="Minutes" />
                <CountdownBox value={timeLeft.seconds} label="Seconds" />
              </div>
            </div>


            {/* Email Signup */}
            <div className={`max-w-md mx-auto transition-all duration-1000 delay-700 ${isLoaded ? 'opacity-100 translate-y-0' : 'opacity-0 translate-y-10'}`}>
              <Card className="bg-card/40 backdrop-blur-sm border-border shadow-premium hover:shadow-premium-lg transition-all duration-300">
                <CardContent className="p-8">
                  <div className="text-center mb-6">
                    <Mail className="w-12 h-12 text-primary mx-auto mb-4" />
                    <h3 className="text-2xl font-bold text-foreground mb-2">Be First to Experience Premium Care</h3>
                    <p className="text-muted-foreground">
                      Get notified when we launch and secure priority booking
                    </p>
                  </div>

                  <form onSubmit={handleEmailSubmit} className="space-y-4">
                    <div>
                      <Input
                        type="email"
                        placeholder="Enter your email address"
                        value={email}
                        onChange={(e) => setEmail(e.target.value)}
                        className="bg-input border-border text-foreground placeholder-muted-foreground focus:border-primary focus:ring-primary"
                        disabled={isSubmitting}
                      />
                    </div>

                    <Button
                      type="submit"
                      className="w-full bg-gradient-to-r from-primary to-purple-700 hover:from-purple-700 hover:to-purple-800 text-white font-semibold py-3 shadow-premium hover:shadow-premium-lg transition-all duration-300 hover:scale-105"
                      disabled={isSubmitting}
                    >
                      {isSubmitting ? (
                        <div className="flex items-center space-x-2">
                          <div className="w-4 h-4 border-2 border-white/30 border-t-white rounded-full animate-spin"></div>
                          <span>Signing up...</span>
                        </div>
                      ) : (
                        <div className="flex items-center space-x-2">
                          <span>Get Early Access</span>
                          <ArrowRight className="w-4 h-4" />
                        </div>
                      )}
                    </Button>
                  </form>

                  {submitStatus === 'success' && (
                    <Alert className="mt-4 bg-l4d-success/20 border-l4d-success/30">
                      <CheckCircle className="h-4 w-4 text-l4d-success" />
                      <AlertDescription className="text-l4d-success">
                        {submitMessage}
                      </AlertDescription>
                    </Alert>
                  )}

                  {submitStatus === 'error' && (
                    <Alert className="mt-4 bg-destructive/20 border-destructive/30">
                      <AlertDescription className="text-destructive">
                        {submitMessage}
                      </AlertDescription>
                    </Alert>
                  )}

                  <p className="text-muted-foreground text-sm mt-4 text-center">
                    We respect your privacy. No spam, ever.
                  </p>
                </CardContent>
              </Card>
            </div>
          </div>
        </main>

        {/* Footer */}
        <footer className="p-6 md:p-8">
          <div className="max-w-6xl mx-auto text-center">
            <p className="text-muted-foreground text-sm">
              © 2025 Love4Detailing
            </p>
          </div>
        </footer>
      </div>
    </div>
  )
}<|MERGE_RESOLUTION|>--- conflicted
+++ resolved
@@ -172,11 +172,6 @@
               
               <h2 className="text-5xl md:text-7xl font-bold text-foreground mb-6 leading-tight bg-gradient-to-r from-white to-purple-200 bg-clip-text text-transparent">
                 Love 4 Detailing
-<<<<<<< HEAD
-=======
-                <br />
-                <span className="text-primary">Booking App</span>
->>>>>>> 37dc1f92
               </h2>
               
               <p className="text-xl md:text-2xl text-muted-foreground mb-8 max-w-2xl mx-auto leading-relaxed font-light">
